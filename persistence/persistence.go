package persistence

import (
	"encoding/json"
	"errors"
	"fmt"
	docker "github.com/fsouza/go-dockerclient"
	"os"
	"time"

	"github.com/boltdb/bolt"
	"github.com/golang/glog"
)

const P_CONTRACTS = "pending_contracts"
const E_AGREEMENTS = "established_agreements" // may or may not be in agreements
const DEVMODE = "devmode"

// uses pointers for members b/c it allows nil-checking at deserialization; !Important!: the json field names here must not change w/out changing the error messages returned from the API, they are not programmatically determined
type PendingContract struct {
	Name                 *string            `json:"name"`
	SensorUrl            *string            `json:"sensor_url"`
	Arch                 string             `json:"arch"`
	CPUs                 int                `json:"cpus"`
	RAM                  *int               `json:"ram"`
	IsLocEnabled         bool               `json:"is_loc_enabled"`
	Lat                  *string            `json:"lat"`
	Lon                  *string            `json:"lon"`
	AppAttributes        *map[string]string `json:"app_attributes"`
	PrivateAppAttributes *map[string]string `json:"private_app_attributes"`
}

type DevMode struct {
	Mode     bool `json:"mode"`
	LocalGov bool `json:"localgov"`
}

type IoTFConf struct {
	Name    string     `json:"name"`
	ApiSpec []SpecR    `json:"apiSpec"`
	Arch    string     `json:"arch"`
	Quarks  QuarksConf `json:"quarks"`
}

type SpecR struct {
	SpecRef string `json:"specRef"`
}

type QuarksConf struct {
	CloudMsgBrokerHost string `json:"cloudMsgBrokerHost"`
	// CloudMsgBrokerTopics      IoTFTopics `json:"cloudMsgBrokerTopics"`
	// CloudMsgBrokerCredentials IoTFCred   `json:"cloudMsgBrokerCredentials"`
	DataVerificationInterval int `json:"dataVerificationInterval"`
}

type IoTFTopics struct {
	Apps        string   `json:"apps"`
	PublishData []string `json:"publishData"`
	Control     string   `json:"control"`
}

type IoTFCred struct {
	User     string `json:"user"`
	Password string `json:"password"`
}

func (c PendingContract) String() string {
	return fmt.Sprintf("Name: %v, SensorUrl: %v, Arch: %v, CPUs: %v, RAM: %v, IsLocEnabled: %v, AppAttribs: %v", *c.Name, *c.SensorUrl, c.Arch, c.CPUs, *c.RAM, c.IsLocEnabled, *c.AppAttributes)
}

// N.B. Important!! Ensure new values are handled in Update function below
// This struct is for persisting agreements related to the 'Citizen Scientist' protocol
type EstablishedAgreement struct {
	Name                        string                   `json:"name"`
	SensorUrl                   string                   `json:"sensor_url"`
	Archived                    bool                     `json:"archived"` // TODO: give risham, booz a way to indicate that a contract needs to be archived; REST api
	CurrentAgreementId          string                   `json:"current_agreement_id"`
	ConsumerId                  string                   `json:"consumer_id"`
	CounterPartyAddress         string                   `json:"counterparty_address"`
	AgreementCreationTime       uint64                   `json:"agreement_creation_time"`
	AgreementAcceptedTime       uint64                   `json:"agreement_accepted_time"`
	AgreementFinalizedTime      uint64                   `json:"agreement_finalized_time"`
	AgreementTerminated         uint64                   `json:"agreement_terminated_time"`
	AgreementExecutionStartTime uint64                   `json:"agreement_execution_start_time"`
	PrivateEnvironmentAdditions map[string]string        `json:"private_environment_additions"` // platform-provided environment facts, none of which can leave the device
	EnvironmentAdditions        map[string]string        `json:"environment_additions"`         // platform-provided environment facts, some of which are published on the blockchain for marketplace searching
	CurrentDeployment           map[string]ServiceConfig `json:"current_deployment"`
	Proposal                    string                   `json:"proposal"`
	ProposalSig                 string                   `json:"proposal_sig"`       // the proposal currently in effect
	AgreementProtocol           string                   `json:"agreement_protocol"` // the agreement protocol being used. It is also in the proposal.
}

func (c EstablishedAgreement) String() string {
<<<<<<< HEAD
	return fmt.Sprintf("Name: %v , Archived: %v , CurrentAgreementId: %v, ConsumerId: %v, CurrentDeployment (service names): %v, PrivateEnvironmentAdditions: %v, EnvironmentAdditions: %v, AgreementCreationTime: %v, AgreementExecutionStartTime: %v, AgreementAcceptedTime: %v, AgreementFinalizedTime: %v, Agreement Protocol: %v", c.Name, c.Archived, c.CurrentAgreementId, c.ConsumerId, ServiceConfigNames(&c.CurrentDeployment), c.PrivateEnvironmentAdditions, c.EnvironmentAdditions, c.AgreementCreationTime, c.AgreementExecutionStartTime, c.AgreementAcceptedTime, c.AgreementFinalizedTime, c.AgreementProtocol)
=======
	return fmt.Sprintf("Name: %v , Archived: %v , CurrentAgreementId: %v, SensorUrl: %v, CurrentDeployment (service names): %v, PrivateEnvironmentAdditions: %v, EnvironmentAdditions: %v, AgreementCreationTime: %v, AgreementExecutionStartTime: %v, AgreementAcceptedTime: %v, AgreementFinalizedTime: %v, Agreement Protocol: %v", c.Name, c.Archived, c.CurrentAgreementId, c.SensorUrl, ServiceConfigNames(&c.CurrentDeployment), c.PrivateEnvironmentAdditions, c.EnvironmentAdditions, c.AgreementCreationTime, c.AgreementExecutionStartTime, c.AgreementAcceptedTime, c.AgreementFinalizedTime, c.AgreementProtocol)
>>>>>>> 102ce271
}

// the internal representation of this lib; *this is the one persisted using the persistence lib*
type ServiceConfig struct {
	Config     docker.Config     `json:"config"`
	HostConfig docker.HostConfig `json:"host_config"`
}

func ServiceConfigNames(serviceConfigs *map[string]ServiceConfig) []string {
	names := []string{}

	if serviceConfigs != nil {
		for name, _ := range *serviceConfigs {
			names = append(names, name)
		}
	}

	return names
}

func (c ServiceConfig) String() string {
	return fmt.Sprintf("Config: %v, HostConfig: %v", c.Config, c.HostConfig)
}

<<<<<<< HEAD
func NewEstablishedAgreement(db *bolt.DB, agreementId string, consumerId string, proposal string, protocol string) (*EstablishedAgreement, error) {
=======
func NewEstablishedAgreement(db *bolt.DB, agreementId string, proposal string, protocol string, sensorUrl string) (*EstablishedAgreement, error) {
>>>>>>> 102ce271

	if agreementId == "" || consumerId == "" || proposal == "" || protocol == "" {
		return nil, errors.New("Agreement id, consumer id, proposal or protocol are empty, cannot persist")
	} else {

		filters := make([]EAFilter, 0)
		filters = append(filters, UnarchivedEAFilter())
		filters = append(filters, IdEAFilter(agreementId))

		if agreements, err := FindEstablishedAgreements(db, protocol, filters); err != nil {
			return nil, err
		} else if len(agreements) != 0 {
			return nil, fmt.Errorf("Not expecting any records with id: %v, found %v", agreementId, agreements)
		} else {
			// find the user display name of the agreement
			name := "name"
			if sensorUrl != "" {
				if pcs, err := FindPendingContractByFilters(db, []PCFilter{SensorUrlPCFilter(sensorUrl)}); err != nil {
					glog.Errorf("Error getting pending contract from sensor url %v: %v", sensorUrl, err)
				} else {
					if len(pcs) > 0 {
						name = *pcs[0].Name
					}
				}
			}

			// construct map for sensitive environment stuff from pending contract
			privateEnvironmentAdditions := make(map[string]string, 0)
			privateEnvironmentAdditions["lat"] = "lat"
			privateEnvironmentAdditions["lon"] = "lon"

			newAg := &EstablishedAgreement{
				Name:                        name,
				Archived:                    false,
				CurrentAgreementId:          agreementId,
<<<<<<< HEAD
				ConsumerId:                  consumerId,
				CounterPartyAddress:         "",
=======
				SensorUrl:                   sensorUrl,
				CounterPartyAddress:         agreementId,
>>>>>>> 102ce271
				PrivateEnvironmentAdditions: privateEnvironmentAdditions,
				EnvironmentAdditions:        map[string]string{},
				AgreementCreationTime:       uint64(time.Now().Unix()),
				AgreementAcceptedTime:       0,
				AgreementFinalizedTime:      0,
				AgreementTerminated:         0,
				AgreementExecutionStartTime: 0,
				CurrentDeployment:           map[string]ServiceConfig{},
				Proposal:                    proposal,
				ProposalSig:                 "",
				AgreementProtocol:           protocol,
			}

			return newAg, db.Update(func(tx *bolt.Tx) error {

				if b, err := tx.CreateBucketIfNotExists([]byte(E_AGREEMENTS + "-" + protocol)); err != nil {
					return err
				} else if bytes, err := json.Marshal(newAg); err != nil {
					return fmt.Errorf("Unable to marshal new record: %v", err)
				} else if err := b.Put([]byte(agreementId), []byte(bytes)); err != nil {
					return fmt.Errorf("Unable to persist agreement: %v", err)
				} else {
					return nil
				}
			})
		}
	}
}

func DeleteEstablishedAgreement(db *bolt.DB, agreementId string, protocol string) error {

	if agreementId == "" {
		return errors.New("Agreement id empty, cannot remove")
	} else {

		filters := make([]EAFilter, 0)
		filters = append(filters, UnarchivedEAFilter())
		filters = append(filters, IdEAFilter(agreementId))

		if agreements, err := FindEstablishedAgreements(db, protocol, filters); err != nil {
			return err
		} else if len(agreements) != 1 {
			return fmt.Errorf("Expecting 1 records with id: %v, found %v", agreementId, agreements)
		} else {

			return db.Update(func(tx *bolt.Tx) error {

				if b, err := tx.CreateBucketIfNotExists([]byte(E_AGREEMENTS + "-" + protocol)); err != nil {
					return err
				} else if err := b.Delete([]byte(agreementId)); err != nil {
					return fmt.Errorf("Unable to delete agreement: %v", err)
				} else {
					return nil
				}
			})
		}
	}
}

// set contract record state to in agreement, not yet accepted; N.B. It's expected that privateEnvironmentAdditions will already have been added by this time
func AgreementStateInAgreement(db *bolt.DB, dbAgreementId string, protocol string, environmentAdditions map[string]string) (*EstablishedAgreement, error) {

	var err error

	ret, updateErr := agreementStateUpdate(db, dbAgreementId, protocol, func(c EstablishedAgreement) *EstablishedAgreement {
		c.AgreementCreationTime = uint64(time.Now().Unix())
		c.EnvironmentAdditions = environmentAdditions

		return &c
	})

	if err != nil {
		return nil, err
	} else if updateErr != nil {
		return nil, updateErr
	} else {
		return ret, nil
	}
}

// set agreement state to execution started
func AgreementStateExecutionStarted(db *bolt.DB, dbAgreementId string, protocol string, deployment *map[string]ServiceConfig) (*EstablishedAgreement, error) {
	return agreementStateUpdate(db, dbAgreementId, protocol, func(c EstablishedAgreement) *EstablishedAgreement {
		c.AgreementExecutionStartTime = uint64(time.Now().Unix())
		c.CurrentDeployment = *deployment
		return &c
	})
}

// set agreement state to accepted, a positive reply is being sent
func AgreementStateAccepted(db *bolt.DB, dbAgreementId string, protocol string, proposal string, from string, signature string) (*EstablishedAgreement, error) {
	return agreementStateUpdate(db, dbAgreementId, protocol, func(c EstablishedAgreement) *EstablishedAgreement {
		c.AgreementAcceptedTime = uint64(time.Now().Unix())
		c.CounterPartyAddress = from
		c.Proposal = proposal
		c.ProposalSig = signature
		return &c
	})
}

// set agreement state to finalized
func AgreementStateFinalized(db *bolt.DB, dbAgreementId string, protocol string) (*EstablishedAgreement, error) {
	return agreementStateUpdate(db, dbAgreementId, protocol, func(c EstablishedAgreement) *EstablishedAgreement {
		c.AgreementFinalizedTime = uint64(time.Now().Unix())
		return &c
	})
}

// set agreement state to terminated
func AgreementStateTerminated(db *bolt.DB, dbAgreementId string, protocol string) (*EstablishedAgreement, error) {
	return agreementStateUpdate(db, dbAgreementId, protocol, func(c EstablishedAgreement) *EstablishedAgreement {
		c.AgreementTerminated = uint64(time.Now().Unix())
		return &c
	})
}

func agreementStateUpdate(db *bolt.DB, dbAgreementId string, protocol string, fn func(EstablishedAgreement) *EstablishedAgreement) (*EstablishedAgreement, error) {
	filters := make([]EAFilter, 0)
	filters = append(filters, UnarchivedEAFilter())
	filters = append(filters, IdEAFilter(dbAgreementId))

	if agreements, err := FindEstablishedAgreements(db, protocol, filters); err != nil {
		return nil, err
	} else if len(agreements) > 1 {
		return nil, fmt.Errorf("Expected only one record for dbAgreementId: %v, but retrieved: %v", dbAgreementId, agreements)
	} else if len(agreements) == 0 {
		return nil, fmt.Errorf("No record with id: %v", dbAgreementId)
	} else {
		// run this single contract through provided update function and persist it
		updated := fn(agreements[0])
		return updated, PersistUpdatedAgreement(db, dbAgreementId, protocol, updated)
	}
}

// does whole-member replacements of values that are legal to change during the course of a contract's life
func PersistUpdatedAgreement(db *bolt.DB, dbAgreementId string, protocol string, update *EstablishedAgreement) error {
	return db.Update(func(tx *bolt.Tx) error {
		if b, err := tx.CreateBucketIfNotExists([]byte(E_AGREEMENTS + "-" + protocol)); err != nil {
			return err
		} else {
			current := b.Get([]byte(dbAgreementId))
			var mod EstablishedAgreement

			if current == nil {
				return fmt.Errorf("No agreement with given id available to update: %v", dbAgreementId)
			} else if err := json.Unmarshal(current, &mod); err != nil {
				return fmt.Errorf("Failed to unmarshal agreement DB data: %v. Error: %v", string(current), err)
			} else {

				// prevAgreementId := mod.CurrentAgreementId

				// write updates only to the fields we expect should be updateable
				mod.Archived = update.Archived
				mod.AgreementAcceptedTime = update.AgreementAcceptedTime
				mod.AgreementFinalizedTime = update.AgreementFinalizedTime
				mod.AgreementTerminated = update.AgreementTerminated
				mod.CounterPartyAddress = update.CounterPartyAddress
				mod.EnvironmentAdditions = update.EnvironmentAdditions
				mod.AgreementExecutionStartTime = update.AgreementExecutionStartTime
				mod.CurrentDeployment = update.CurrentDeployment
				mod.Proposal = update.Proposal
				mod.ProposalSig = update.ProposalSig

				if serialized, err := json.Marshal(mod); err != nil {
					return fmt.Errorf("Failed to serialize contract record: %v. Error: %v", mod, err)
				} else if err := b.Put([]byte(dbAgreementId), serialized); err != nil {
					return fmt.Errorf("Failed to write contract record with key: %v. Error: %v", dbAgreementId, err)
				} else {
					glog.V(2).Infof("Succeeded updating agreement id record to %v", mod)
					return nil
				}
			}
		}
	})
}

// Saves the pending contract in the db
func SavePendingContract(db *bolt.DB, contract PendingContract) error {
	duplicate := false

	// check for duplicate pending and established contracts
	pErr := db.View(func(tx *bolt.Tx) error {
		bp := tx.Bucket([]byte(P_CONTRACTS))
		if bp != nil {
			duplicate = (bp.Get([]byte(*contract.Name)) != nil)
		}

		return nil

	})

	if pErr != nil {
		return fmt.Errorf("Error checking duplicates of %v from db. Error: %v", contract, pErr)
	} else if duplicate {
		return fmt.Errorf("Duplicate record found in the pending contracts for %v.", *contract.Name)
	}

	writeErr := db.Update(func(tx *bolt.Tx) error {
		b, err := tx.CreateBucketIfNotExists([]byte(P_CONTRACTS))
		if err != nil {
			return err
		}

		if serial, err := json.Marshal(&contract); err != nil {
			return fmt.Errorf("Failed to serialize pending contract: %v. Error: %v", contract, err)
		} else {
			return b.Put([]byte(*contract.Name), serial)
		}
		return nil
	})

	return writeErr
}

// filter on PendingContract
type PCFilter func(PendingContract) bool

// PendingContract filter by SensorUrl
func SensorUrlPCFilter(url string) PCFilter {
	return func(pc PendingContract) bool {
		if pc.SensorUrl == nil {
			return false
		} else {
			return *pc.SensorUrl == url
		}
	}
}

// PendingContract filter by Name
func NamePCFilter(name string) PCFilter {
	return func(pc PendingContract) bool { return *pc.Name == name }
}

// Find pending contract by filters
func FindPendingContractByFilters(db *bolt.DB, filters []PCFilter) ([]PendingContract, error) {
	pcs := make([]PendingContract, 0)

	// fetch pending contracts
	readErr := db.View(func(tx *bolt.Tx) error {

		if b := tx.Bucket([]byte(P_CONTRACTS)); b != nil {
			b.ForEach(func(_, v []byte) error {

				var p PendingContract

				if err := json.Unmarshal(v, &p); err != nil {
					glog.Errorf("Unable to deserialize db record: %v. Error: %v", v, err)
				} else {
					exclude := false
					for _, filterFn := range filters {
						if !filterFn(p) {
							exclude = true
						}
					}
					if !exclude {
						pcs = append(pcs, p)
					}
				}
				return nil
			})
		}

		return nil // end the transaction
	})

	if readErr != nil {
		return nil, readErr
	} else {
		return pcs, nil
	}
}

func UnarchivedEAFilter() EAFilter {
	return func(e EstablishedAgreement) bool { return !e.Archived }
}

func IdEAFilter(id string) EAFilter {
	return func(e EstablishedAgreement) bool { return e.CurrentAgreementId == id }
}

// filter on EstablishedAgreements
type EAFilter func(EstablishedAgreement) bool

func FindEstablishedAgreements(db *bolt.DB, protocol string, filters []EAFilter) ([]EstablishedAgreement, error) {
	agreements := make([]EstablishedAgreement, 0)

	// fetch contracts
	readErr := db.View(func(tx *bolt.Tx) error {

		// ok if pending contracts bucket doesn't exist yet, depends on processing of pending agreements
		if b := tx.Bucket([]byte(E_AGREEMENTS + "-" + protocol)); b != nil {
			b.ForEach(func(k, v []byte) error {

				var e EstablishedAgreement

				if err := json.Unmarshal(v, &e); err != nil {
					glog.Errorf("Unable to deserialize db record: %v", v)
				} else {
					glog.V(5).Infof("Demarshalled agreement in DB: %v", e)
					exclude := false
					for _, filterFn := range filters {
						if !filterFn(e) {
							exclude = true
						}
					}
					if !exclude {
						agreements = append(agreements, e)
					}
				}
				return nil
			})
		}

		return nil // end the transaction
	})

	if readErr != nil {
		return nil, readErr
	} else {
		return agreements, nil
	}
}

// save the devmode in to the "devmode" bucket
func SaveDevmode(db *bolt.DB, devmode DevMode) error {
	// store some data
	err := db.Update(func(tx *bolt.Tx) error {
		bucket, err := tx.CreateBucketIfNotExists([]byte(DEVMODE))
		if err != nil {
			return err
		}

		if serialized, err := json.Marshal(devmode); err != nil {
			return fmt.Errorf("Failed to serialize devemode: %v. Error: %v", devmode, err)
		} else if err := bucket.Put([]byte("devmode"), serialized); err != nil {
			return fmt.Errorf("Failed to write devmode: %v. Error: %v", devmode, err)
		} else {
			glog.V(2).Infof("Succeeded saving devmode %v", devmode)
			return nil
		}
	})

	return err
}

// get the devmode setting
func GetDevmode(db *bolt.DB) (DevMode, error) {
	var devmode DevMode
	err := db.View(func(tx *bolt.Tx) error {
		bucket := tx.Bucket([]byte(DEVMODE))
		if bucket == nil {
			devmode.Mode = false
			devmode.LocalGov = false
			return nil
		}

		val := bucket.Get([]byte("devmode"))
		if val == nil {
			devmode.Mode = false
			devmode.LocalGov = false
			return nil
		} else if err := json.Unmarshal(val, &devmode); err != nil {
			return fmt.Errorf("Failed to unmarshal devmode data.  Error: %v", err)
		} else {
			return nil
		}
	})
	return devmode, err
}

// Save the IoTF configration to a file so that the PolicyWriter can pick it up
func SaveIoTFConf(path string, iotf_conf IoTFConf) error {
	fh, err := os.OpenFile(path+"/iotfconf.json", os.O_RDWR|os.O_CREATE|os.O_TRUNC, 0600)
	if err != nil {
		return err
	}
	defer fh.Close()

	if b, err := json.MarshalIndent(iotf_conf, "", "  "); err != nil {
		return err
	} else {
		if _, err := fh.Write(b); err != nil {
			return err
		}
	}

	return nil
}<|MERGE_RESOLUTION|>--- conflicted
+++ resolved
@@ -91,11 +91,9 @@
 }
 
 func (c EstablishedAgreement) String() string {
-<<<<<<< HEAD
-	return fmt.Sprintf("Name: %v , Archived: %v , CurrentAgreementId: %v, ConsumerId: %v, CurrentDeployment (service names): %v, PrivateEnvironmentAdditions: %v, EnvironmentAdditions: %v, AgreementCreationTime: %v, AgreementExecutionStartTime: %v, AgreementAcceptedTime: %v, AgreementFinalizedTime: %v, Agreement Protocol: %v", c.Name, c.Archived, c.CurrentAgreementId, c.ConsumerId, ServiceConfigNames(&c.CurrentDeployment), c.PrivateEnvironmentAdditions, c.EnvironmentAdditions, c.AgreementCreationTime, c.AgreementExecutionStartTime, c.AgreementAcceptedTime, c.AgreementFinalizedTime, c.AgreementProtocol)
-=======
-	return fmt.Sprintf("Name: %v , Archived: %v , CurrentAgreementId: %v, SensorUrl: %v, CurrentDeployment (service names): %v, PrivateEnvironmentAdditions: %v, EnvironmentAdditions: %v, AgreementCreationTime: %v, AgreementExecutionStartTime: %v, AgreementAcceptedTime: %v, AgreementFinalizedTime: %v, Agreement Protocol: %v", c.Name, c.Archived, c.CurrentAgreementId, c.SensorUrl, ServiceConfigNames(&c.CurrentDeployment), c.PrivateEnvironmentAdditions, c.EnvironmentAdditions, c.AgreementCreationTime, c.AgreementExecutionStartTime, c.AgreementAcceptedTime, c.AgreementFinalizedTime, c.AgreementProtocol)
->>>>>>> 102ce271
+
+	return fmt.Sprintf("Name: %v , SensorUrl: %v , Archived: %v , CurrentAgreementId: %v, ConsumerId: %v, CurrentDeployment (service names): %v, PrivateEnvironmentAdditions: %v, EnvironmentAdditions: %v, AgreementCreationTime: %v, AgreementExecutionStartTime: %v, AgreementAcceptedTime: %v, AgreementFinalizedTime: %v, Agreement Protocol: %v", c.Name, c.SensorUrl, c.Archived, c.CurrentAgreementId, c.ConsumerId, ServiceConfigNames(&c.CurrentDeployment), c.PrivateEnvironmentAdditions, c.EnvironmentAdditions, c.AgreementCreationTime, c.AgreementExecutionStartTime, c.AgreementAcceptedTime, c.AgreementFinalizedTime, c.AgreementProtocol)
+
 }
 
 // the internal representation of this lib; *this is the one persisted using the persistence lib*
@@ -120,11 +118,8 @@
 	return fmt.Sprintf("Config: %v, HostConfig: %v", c.Config, c.HostConfig)
 }
 
-<<<<<<< HEAD
-func NewEstablishedAgreement(db *bolt.DB, agreementId string, consumerId string, proposal string, protocol string) (*EstablishedAgreement, error) {
-=======
-func NewEstablishedAgreement(db *bolt.DB, agreementId string, proposal string, protocol string, sensorUrl string) (*EstablishedAgreement, error) {
->>>>>>> 102ce271
+
+func NewEstablishedAgreement(db *bolt.DB, agreementId string, consumerId string, proposal string, protocol string, sensorUrl string) (*EstablishedAgreement, error) {
 
 	if agreementId == "" || consumerId == "" || proposal == "" || protocol == "" {
 		return nil, errors.New("Agreement id, consumer id, proposal or protocol are empty, cannot persist")
@@ -158,15 +153,11 @@
 
 			newAg := &EstablishedAgreement{
 				Name:                        name,
+				SensorUrl:                   sensorUrl,
 				Archived:                    false,
 				CurrentAgreementId:          agreementId,
-<<<<<<< HEAD
 				ConsumerId:                  consumerId,
 				CounterPartyAddress:         "",
-=======
-				SensorUrl:                   sensorUrl,
-				CounterPartyAddress:         agreementId,
->>>>>>> 102ce271
 				PrivateEnvironmentAdditions: privateEnvironmentAdditions,
 				EnvironmentAdditions:        map[string]string{},
 				AgreementCreationTime:       uint64(time.Now().Unix()),
