package sdo

import (
	"bufio"
	"encoding/json"
	"errors"
	"fmt"
	"github.com/open-horizon/anax/cli/cliutils"
	"github.com/open-horizon/anax/config"
	"github.com/open-horizon/anax/i18n"
	"io"
	"io/ioutil"
	"net/http"
	"os"
	"strings"
)

type Key struct {
	Name      string `json:"name"`
	Orgid     string `json:"orgid"`
	Owner     string `json:"owner"`
	Filename  string `json:"filename"`
	IsExpired bool   `json:"isExpired"`
}

type KeyFile struct {
	Name       string `json:"key_name"`
	CommonName string `json:"common_name"`
	Email      string `json:"email_name"`
	Company    string `json:"company_name"`
	Country    string `json:"country_name"`
	State      string `json:"state_name"`
	Locale     string `json:"locale_name"`
}

// Create key in SDO owner services from given keyFile
func KeyCreate(org, userCreds string, keyFile *os.File, outputFile string, overwrite bool) {
	defer keyFile.Close()
	msgPrinter := i18n.GetMessagePrinter()
	cliutils.Verbose(msgPrinter.Sprintf("Importing key file name: %s", keyFile.Name()))

	// Don't attempt to create key if unable to put key in specified file
	if !overwrite {
		if _, err := os.Stat(outputFile); !os.IsNotExist(err) {
			cliutils.Fatal(cliutils.CLI_INPUT_ERROR, msgPrinter.Sprintf("File %s already exists. Please specify a different file path or file name. To overwrite the existing file, use the '--overwrite' flag.", outputFile))
		}
	}

	// Determine key file type, and handle it accordingly
	var returnBody []byte
	if strings.HasSuffix(keyFile.Name(), ".json") {
		returnBody = import1Key(org, userCreds, bufio.NewReader(keyFile), keyFile.Name())
	} else {
		cliutils.Fatal(cliutils.CLI_INPUT_ERROR, msgPrinter.Sprintf("unsupported key file type extension: %s", keyFile.Name()))
	}

	var fileExtension string
	if outputFile != "" {
		fmt.Printf("Key \"%s\" successfully added to the SDO owner services.\n", keyFile.Name())
		fileName := cliutils.DownloadToFile(outputFile, keyFile.Name(), returnBody, fileExtension, 0600, overwrite)
		fmt.Printf("Key \"%s\" successfully downloaded to %s from the SDO owner services.\n", keyFile.Name(), fileName)
	} else {
		fmt.Printf("%s\n", string(returnBody))
	}
}

// List keys that are stored in SDO owner services
func KeyList(org, userCreds, keyName string) {
	msgPrinter := i18n.GetMessagePrinter()
	var respBodyBytes []byte
	var emptyBody []byte
	var apiMsg string
	var emptyKeyName string

	// Retrieve keys from SDO owner services API
	cliutils.Verbose(msgPrinter.Sprintf("Listing SDO keys."))
	respBodyBytes, apiMsg = sendSdoKeysApiRequest(org, userCreds, emptyKeyName, http.MethodGet, emptyBody, []int{200, 404})

	// Put response in Key object for formatting
	output := []Key{}
	err := json.Unmarshal(respBodyBytes, &output)
	if err != nil {
		cliutils.Fatal(cliutils.HTTP_ERROR, msgPrinter.Sprintf("json unmarshalling HTTP response '%s' from %s: %v", string(respBodyBytes), apiMsg, err))
	}

	// look for given keyName
	var jsonBytes []byte
	if keyName != "" {
		var foundKey Key
		found := false
		for i, key := range output {
			if key.Name == keyName {
				foundKey = output[i]
				found = true
				break
			}
		}
		if !found {
			cliutils.Fatal(cliutils.CLI_INPUT_ERROR, msgPrinter.Sprintf("SDO key name %s not found", keyName))
		} else {
			jsonBytes, err = json.MarshalIndent(foundKey, "", cliutils.JSON_INDENT)
			if err != nil {
				cliutils.Fatal(cliutils.JSON_PARSING_ERROR, msgPrinter.Sprintf("failed to marshal 'hzn sdo keys list' output: %v", err))
			}
		}

		// use all the keys in SDO owner services
	} else {
		jsonBytes, err = json.MarshalIndent(output, "", cliutils.JSON_INDENT)
		if err != nil {
			cliutils.Fatal(cliutils.JSON_PARSING_ERROR, msgPrinter.Sprintf("failed to marshal 'hzn sdo keys list' output: %v", err))
		}
	}

	// List key(s) on screen
	fmt.Printf("%s\n", jsonBytes)
}

// Download specified key from SDO owner services to file
func KeyDownload(org, userCreds, keyName, outputFile string, overwrite bool) {
	msgPrinter := i18n.GetMessagePrinter()
	var emptyBody []byte
	var fileExtension string

	// Request key information from SDO owner services API
	cliutils.Verbose(msgPrinter.Sprintf("Downloading SDO key \"%s\".", keyName))
	respBodyBytes, _ := sendSdoKeysApiRequest(org, userCreds, keyName, http.MethodGet, emptyBody, []int{200})

	// Download response body directly to file
	if outputFile != "" {
		fileName := cliutils.DownloadToFile(outputFile, keyName, respBodyBytes, fileExtension, 0600, overwrite)
		fmt.Printf("Key \"%s\" successfully downloaded to %s from the SDO owner services.\n", keyName, fileName)
	} else {
		// List keys on screen
		fmt.Printf("%s\n", respBodyBytes)
	}
}

// Remove sepcified key form SDO owner services
func KeyRemove(org, userCreds, keyName string) {
	msgPrinter := i18n.GetMessagePrinter()
	cliutils.Verbose(msgPrinter.Sprintf("Removing SDO key \"%s\".", keyName))

	// Tell SDO owner services API to remove specified key, if it exists
	var emptyBody []byte
	sendSdoKeysApiRequest(org, userCreds, keyName, http.MethodDelete, emptyBody, []int{204})

	fmt.Printf("Key \"%s\" successfully deleted from the SDO owner services.\n", keyName)
}

// Download a sample key template. If file path specified, template will be written to given file, otherwise "sample-sdo-key.json"
func KeyNew(outputFile string, overwrite bool) {
	msgPrinter := i18n.GetMessagePrinter()
	cliutils.Verbose(msgPrinter.Sprintf("Creating SDO key template at \"%s\".", outputFile))

	// Create template json by marshalling empty KeyFile struct
	body, err := json.MarshalIndent(KeyFile{}, "", cliutils.JSON_INDENT)
	if err != nil {
		cliutils.Fatal(cliutils.CLI_INPUT_ERROR, msgPrinter.Sprintf("parsing the json: %v", err))
	}

	// Download the template to file
	if outputFile != "" {
		fileExtension := ".json"
		defaultFileName := "sample-sdo-key"
		fileName := cliutils.DownloadToFile(outputFile, defaultFileName, body, fileExtension, 0600, overwrite)
		fmt.Printf("Key template successfully written to %s.\n", fileName)
	} else {
		fmt.Printf("%s\n", body)
	}
}

// Helper function to send API requests to SDO owner services API
func sendSdoKeysApiRequest(org, userCreds, keyName, method string, body interface{}, goodHttpCodes []int) ([]byte, string) {
	msgPrinter := i18n.GetMessagePrinter()

	// setup HTTP parameters and URL
	var respBodyBytes []byte
	var sdoURL string
	url := cliutils.GetSdoSvcUrl()

	sdoURL = url + "/orgs/" + org + "/keys" + cliutils.AddSlash(keyName)

	creds := cliutils.OrgAndCreds(org, userCreds)
	apiMsg := method + " " + sdoURL
	httpClient := cliutils.GetHTTPClient(config.HTTPRequestTimeoutS)

	resp := cliutils.InvokeRestApi(httpClient, method, sdoURL, creds, body, "SDO Owner Service", apiMsg)
	if resp.Body != nil {
		defer resp.Body.Close()
	}
	httpCode := resp.StatusCode
	cliutils.Verbose(msgPrinter.Sprintf("HTTP code: %d", httpCode))

	respBodyBytes, err := ioutil.ReadAll(resp.Body)
	if err != nil {
		cliutils.Fatal(cliutils.HTTP_ERROR, msgPrinter.Sprintf("failed to read exchange body response from %s: %v", apiMsg, err))
	}
	if httpCode == 404 && keyName != "" {
		cliutils.Fatal(cliutils.CLI_GENERAL_ERROR, msgPrinter.Sprintf("Invalid key name. Key \"%s\" does not exist in org \"%s\".\n", keyName, org))
	} else if httpCode == 400 && method == http.MethodPost {
		key, ok := body.(KeyFile)
		if ok {
<<<<<<< HEAD
			cliutils.Fatal(cliutils.CLI_GENERAL_ERROR, msgPrinter.Sprintf("Invalid metadata file. Key \"%s\" already exists in SDO owner services for org \"%s\".\n", key.Name, org))
=======
			cliutils.Fatal(cliutils.CLI_GENERAL_ERROR, msgPrinter.Sprintf("Invalid key file. Key \"%s\" already exists in SDO owner services for org \"%s\".\n", key.Name, org))
>>>>>>> 9f6b9906
		} else {
			cliutils.Fatal(cliutils.CLI_GENERAL_ERROR, msgPrinter.Sprintf("Invalid metadata file. Key already exists in SDO owner services for org \"%s\".", org))
		}
	} else if httpCode == 401 {
		user, _ := cliutils.SplitIdToken(userCreds)
		if keyName == "" {
			cliutils.Fatal(cliutils.CLI_GENERAL_ERROR, msgPrinter.Sprintf("Invalid credentials. User \"%s\" cannot access keys in org \"%s\" with given credentials.\n", user, org))
		} else {
			cliutils.Fatal(cliutils.CLI_GENERAL_ERROR, msgPrinter.Sprintf("Invalid credentials. User \"%s\" cannot access key \"%s\" in org \"%s\" with given credentials.\n", user, keyName, org))
		}
	} else {
		isGoodCode := false
		for _, goodCode := range goodHttpCodes {
			if goodCode == httpCode {
				isGoodCode = true
			}
		}
		if !isGoodCode {
			cliutils.Fatal(cliutils.HTTP_ERROR, msgPrinter.Sprintf("bad HTTP code %d from %s: %s", httpCode, apiMsg, string(respBodyBytes)))
		}
	}
	return respBodyBytes, apiMsg
}

// Helper function to POST a key to SDO owner services
func import1Key(org, userCreds string, keyFileReader io.Reader, keyFileName string) []byte {
	msgPrinter := i18n.GetMessagePrinter()

	// Parse the voucher so we can tell them what we are doing
	key := KeyFile{}
	keyBytes, err := ioutil.ReadAll(keyFileReader)
	if err != nil {
		cliutils.Fatal(cliutils.CLI_INPUT_ERROR, msgPrinter.Sprintf("reading the bytes from %s: %v", keyFileName, err))
	} else if err = json.Unmarshal(keyBytes, &key); err != nil {
		cliutils.Fatal(cliutils.CLI_INPUT_ERROR, msgPrinter.Sprintf("parsing the json from %s: %v", keyFileName, err))
	}

	// Check for empty fields in key file
	if err := checkEmptyKeyFields(key); err != nil {
		cliutils.Fatal(cliutils.CLI_INPUT_ERROR, msgPrinter.Sprintf("given metadata file %s has missing fields:\n%s", keyFileName, err))
	}

	// Check for unsupported key name in key file
	if err := checkKeyName(key.Name); err != nil {
		cliutils.Fatal(cliutils.CLI_INPUT_ERROR, msgPrinter.Sprintf("given metadata file %s has unsupported key name.\n%s", keyFileName, err))
	}

	// Check country code
	if err := checkKeyCountry(key.Country); err != nil {
		cliutils.Fatal(cliutils.CLI_INPUT_ERROR, msgPrinter.Sprintf("given metadata file %s has unsupported country name.\n%s", keyFileName, err))
	}

	// Remarshal key so that it is always in the right format
	if keyBytes, err = json.Marshal(key); err != nil {
		cliutils.Fatal(cliutils.CLI_INPUT_ERROR, msgPrinter.Sprintf("parsing the json from %s: %v", keyFileName, err))
	}

	// Import the key to the SDO owner service
	var emptyName string
	cliutils.Verbose(msgPrinter.Sprintf("JSON Body:%s\n", string(keyBytes)))
	respBodyBytes, _ := sendSdoKeysApiRequest(org, userCreds, emptyName, http.MethodPost, key, []int{201})

	return respBodyBytes
}

// Check if keyfile stored in KeyFile struct as any empty fields
func checkEmptyKeyFields(key KeyFile) error {
	errMsg := ""
	if key.Name == "" {
		errMsg += "\tfield \"key_name\" is missing\n"
	}
	if key.CommonName == "" {
		errMsg += "\tfield \"common_name\" is missing\n"
	}
	if key.Email == "" {
		errMsg += "\tfield \"email_name\" is missing\n"
	}
	if key.Company == "" {
		errMsg += "\tfield \"company_name\" is missing\n"
	}
	if key.Country == "" {
		errMsg += "\tfield \"country_name\" is missing\n"
	}
	if key.State == "" {
		errMsg += "\tfield \"state_name\" is missing\n"
	}
	if key.Locale == "" {
		errMsg += "\tfield \"locale_name\" is missing\n"
	}
	if errMsg != "" {
		errMsg += "Please fill these and try again.\n"
		return errors.New(errMsg)
	}
	return nil
}

func checkKeyName(s string) error {
	for _, r := range s {
        if (r < 'a' || r > 'z') && (r < '0' || r > '9') && r != '-' {
            return errors.New("Key name can only contain lowercase characters, numbers, and hyphens")
        }
    }
	return nil
}

func checkKeyCountry(s string) error {
	err := "Country name must be a 2 Letter Country Code"
	if len(s) != 2 {
		return errors.New(err)
	}
	for _, r := range s {
        if (r < 'a' || r > 'z') && (r < 'A' || r > 'Z') {
            return errors.New(err)
        }
    }
	return nil
}<|MERGE_RESOLUTION|>--- conflicted
+++ resolved
@@ -201,11 +201,7 @@
 	} else if httpCode == 400 && method == http.MethodPost {
 		key, ok := body.(KeyFile)
 		if ok {
-<<<<<<< HEAD
 			cliutils.Fatal(cliutils.CLI_GENERAL_ERROR, msgPrinter.Sprintf("Invalid metadata file. Key \"%s\" already exists in SDO owner services for org \"%s\".\n", key.Name, org))
-=======
-			cliutils.Fatal(cliutils.CLI_GENERAL_ERROR, msgPrinter.Sprintf("Invalid key file. Key \"%s\" already exists in SDO owner services for org \"%s\".\n", key.Name, org))
->>>>>>> 9f6b9906
 		} else {
 			cliutils.Fatal(cliutils.CLI_GENERAL_ERROR, msgPrinter.Sprintf("Invalid metadata file. Key already exists in SDO owner services for org \"%s\".", org))
 		}
