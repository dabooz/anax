--- conflicted
+++ resolved
@@ -208,13 +208,8 @@
 	patInput := PatternInput{Label: patFile.Label, Description: patFile.Description, Public: patFile.Public, AgreementProtocols: patFile.AgreementProtocols, UserInput: patFile.UserInput}
 	
 	//issue 924: Patterns with no services are not allowed 
-	if patFile.Services == nil || len(patFile.Services) == 0 {
-<<<<<<< HEAD
-                cliutils.Fatal(cliutils.CLI_INPUT_ERROR, msgPrinter.Sprintf("the input file (%s) must contain services, unable to proceed", patFile.Services)
-=======
-                cliutils.Fatal(cliutils.CLI_INPUT_ERROR, "the input file (%s) must contain services, unable to proceed", patFile.Services)
->>>>>>> c04b14d5
-        }
+	
+	
 	// Loop thru the services array and the servicesVersions array and sign the deployment_overrides fields
 	if patFile.Services != nil && len(patFile.Services) > 0 {
 		patInput.Services = make([]ServiceReference, len(patFile.Services))
