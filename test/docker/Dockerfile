FROM ubuntu:18.04

RUN apt-get update
<<<<<<< HEAD
RUN apt-get -y install vim iptables build-essential wget git iputils-ping net-tools curl jq mosquitto-clients apt-transport-https socat
=======
RUN apt-get -y install vim iptables build-essential wget git iputils-ping net-tools curl jq kafkacat
>>>>>>> b29d2f1e
RUN curl -fsSL get.docker.com | sh
RUN curl https://dl.google.com/go/go1.10.2.linux-amd64.tar.gz | tar -xzf- -C /usr/local/

ENV GOROOT=/usr/local/go
ENV PATH="${PATH}:${GOROOT}/bin"

ENV HZN_ORG_ID="e2edev"
ENV HZN_EXCHANGE_USER_AUTH="e2edev/e2edevadmin:e2edevadminpw"

# Get specific versions of kubectl, minikube and helm that are known to work and work together.
# These steps get the CLI binaries and setup the config, including environment variables that the
# CLI needs.
WORKDIR /tmp
RUN curl -Lo kubectl https://storage.googleapis.com/kubernetes-release/release/v1.10.0/bin/linux/amd64/kubectl
RUN chmod +x /tmp/kubectl
RUN mv /tmp/kubectl /usr/local/bin/
RUN curl -Lo minikube https://storage.googleapis.com/minikube-builds/2550/minikube-linux-amd64
RUN chmod +x /tmp/minikube
RUN mv /tmp/minikube /usr/local/bin/

RUN wget -q https://storage.googleapis.com/kubernetes-helm/helm-v2.9.1-linux-amd64.tar.gz
RUN tar -xzf /tmp/helm-v2.9.1-linux-amd64.tar.gz
RUN mv /tmp/linux-amd64/helm /usr/local/bin/

RUN mkdir -p /root/.kube
RUN touch /root/.kube/config

ENV MINIKUBE_WANTUPDATENOTIFICATION=false
ENV MINIKUBE_WANTREPORTERRORPROMPT=false
ENV MINIKUBE_HOME=/root
ENV CHANGE_MINIKUBE_NONE_USER=true
ENV KUBECONFIG=/root/.kube/config
# Done with Kubernetes (minikube) setup for this container.

RUN mkdir -p /tmp/service_storage
WORKDIR /tmp

RUN alias dir='ls -la'<|MERGE_RESOLUTION|>--- conflicted
+++ resolved
@@ -1,11 +1,7 @@
 FROM ubuntu:18.04
 
 RUN apt-get update
-<<<<<<< HEAD
-RUN apt-get -y install vim iptables build-essential wget git iputils-ping net-tools curl jq mosquitto-clients apt-transport-https socat
-=======
-RUN apt-get -y install vim iptables build-essential wget git iputils-ping net-tools curl jq kafkacat
->>>>>>> b29d2f1e
+RUN apt-get -y install vim iptables build-essential wget git iputils-ping net-tools curl jq kafkacat apt-transport-https socat
 RUN curl -fsSL get.docker.com | sh
 RUN curl https://dl.google.com/go/go1.10.2.linux-amd64.tar.gz | tar -xzf- -C /usr/local/
 
